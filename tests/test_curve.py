--- conflicted
+++ resolved
@@ -1,14 +1,6 @@
-<<<<<<< HEAD
-import numpy as np
-import pynurbs
-import pytest
-
-from compmec.section.curve import NurbsCurve, PolygonCurve
-=======
 import pytest
 
 from compmec.section.curve import Curve
->>>>>>> 90a3aff9
 
 
 @pytest.mark.order(1)
@@ -20,18 +12,9 @@
 @pytest.mark.order(1)
 @pytest.mark.timeout(10)
 @pytest.mark.dependency(depends=["test_begin"])
-<<<<<<< HEAD
-def test_winding_square():
-    knotvector = pynurbs.GeneratorKnotVector.uniform(1, 5)
-    vertices = [[1, 1], [-1, 1], [-1, -1], [1, -1], [1, 1]]
-    vertices = np.array(vertices, dtype="float64")
-    curve = pynurbs.Curve(knotvector, vertices)
-    curve = NurbsCurve(curve)
-=======
 def test_winding_square_counterclock():
     vertices = [[1, 1], [-1, 1], [-1, -1], [1, -1]]
     curve = Curve.from_vertices(vertices)
->>>>>>> 90a3aff9
 
     assert curve.winding((0, 0)) == 1
     assert curve.winding((1, 0)) == 0.5
@@ -48,42 +31,6 @@
 @pytest.mark.order(1)
 @pytest.mark.timeout(10)
 @pytest.mark.dependency(depends=["test_begin"])
-<<<<<<< HEAD
-def test_square_polygon():
-    vertices = [[1, 1], [-1, 1], [-1, -1], [1, -1]]
-    vertices = np.array(vertices, dtype="float64")
-    curve = PolygonCurve(vertices)
-
-    parameters = (0.0, 0.5, 1.0, 1.5, 2.0, 2.5, 3.0, 3.5, 4)
-    points = curve.eval(parameters)
-
-    assert np.all(points[0] == (1.0, 1.0))
-    assert np.all(points[1] == (0.0, 1.0))
-    assert np.all(points[2] == (-1.0, 1.0))
-    assert np.all(points[3] == (-1.0, 0.0))
-    assert np.all(points[4] == (-1.0, -1.0))
-    assert np.all(points[5] == (0.0, -1.0))
-    assert np.all(points[6] == (1.0, -1.0))
-    assert np.all(points[7] == (1.0, 0.0))
-    assert np.all(points[8] == (1.0, 1.0))
-
-    assert curve.winding((0, 0)) == 1
-    assert curve.winding((1, 0)) == 0.5
-    assert curve.winding((1, 1)) == 0.25
-    assert curve.winding((0, 1)) == 0.5
-    assert curve.winding((-1, 1)) == 0.25
-    assert curve.winding((-1, 0)) == 0.5
-    assert curve.winding((-1, -1)) == 0.25
-    assert curve.winding((0, -1)) == 0.5
-    assert curve.winding((1, -1)) == 0.25
-    assert curve.winding((1, 0)) == 0.5
-
-
-@pytest.mark.order(1)
-@pytest.mark.dependency(depends=["test_winding_square", "test_square_polygon"])
-def test_end():
-    pass
-=======
 def test_winding_square_clockwise():
     vertices = [[1, 1], [1, -1], [-1, -1], [-1, 1]]
     curve = Curve.from_vertices(vertices)
@@ -108,10 +55,4 @@
     ]
 )
 def test_end():
-    pass
-
-
-if __name__ == "__main__":
-    test_winding_square_counterclock()
-    test_winding_square_clockwise()
->>>>>>> 90a3aff9
+    pass