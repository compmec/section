--- conflicted
+++ resolved
@@ -2,17 +2,9 @@
 File to test src/compmec/section/geometry.py module
 """
 
-<<<<<<< HEAD
-import numpy as np
-import pynurbs
-import pytest
-
-from compmec.section.curve import NurbsCurve
-=======
 import pytest
 
 from compmec.section.curve import Curve
->>>>>>> 90a3aff9
 from compmec.section.geometry import Geometry
 
 
@@ -31,16 +23,8 @@
 @pytest.mark.timeout(10)
 @pytest.mark.dependency(depends=["test_begin"])
 def test_full_square():
-<<<<<<< HEAD
-    knotvector = pynurbs.GeneratorKnotVector.uniform(1, 5)
-    vertices = [[1, 1], [-1, 1], [-1, -1], [1, -1], [1, 1]]
-    vertices = np.array(vertices, dtype="float64")
-    curve = pynurbs.Curve(knotvector, vertices)
-    curve = NurbsCurve(curve)
-=======
     vertices = [[1, 1], [-1, 1], [-1, -1], [1, -1]]
     curve = Curve.from_vertices(vertices)
->>>>>>> 90a3aff9
 
     geometry = Geometry([curve.label])
 
@@ -60,24 +44,11 @@
 @pytest.mark.timeout(10)
 @pytest.mark.dependency(depends=["test_begin"])
 def test_hollow_square():
-<<<<<<< HEAD
-    knotvector = pynurbs.GeneratorKnotVector.uniform(1, 5)
-    vertices = [[3, 3], [-3, 3], [-3, -3], [3, -3], [3, 3]]
-    vertices = np.array(vertices, dtype="float64")
-    curve_ext = pynurbs.Curve(knotvector, vertices)
-    curve_ext = NurbsCurve(curve_ext)
-
-    vertices = [[1, 1], [-1, 1], [-1, -1], [1, -1], [1, 1]]
-    vertices = np.array(vertices, dtype="float64")
-    curve_int = pynurbs.Curve(knotvector, vertices)
-    curve_int = NurbsCurve(curve_int)
-=======
     vertices = [[3, 3], [-3, 3], [-3, -3], [3, -3]]
     curve_ext = Curve.from_vertices(vertices)
 
     vertices = [[-1, -1], [-1, 1], [1, 1], [1, -1]]
     curve_int = Curve.from_vertices(vertices)
->>>>>>> 90a3aff9
 
     geometry = Geometry([curve_ext, curve_int])
 
