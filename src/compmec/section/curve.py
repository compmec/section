"""
This file contains functions and classes responsible to
deal with the boundary curves.

"""

from __future__ import annotations

from collections import OrderedDict
from typing import Optional, Tuple

import numpy as np
import pynurbs
from shapepy import JordanCurve

from . import integral
from .abcs import ICurve, ISegment, LabeledTracker


class Node(LabeledTracker):
    """
    Class that stores all nodes
    """

    instances = {}

    def __new__(cls, label: int) -> Tuple[float]:
        return Node.instances[label]

    @staticmethod
    def insert_matrix(matrix: Tuple[Tuple[int, float, float]]):
        """
        Inserts the values of a matrix inside the
        'labels', 'xcoords' and 'ycoords'

        :param matrix: The matrix with nodes coordinates
        :type matrix: Tuple[Tuple[int, float, float]]

        Example
        -------
        >>> matrix = [[1, 0.0, 0.0],
                      [2, 1.0, 0.0],
                      [3, 0.0, 1.0]]
        >>> Node.insert_matrix(matrix)

        """
        for line in matrix:
            label = int(line[0])
            assert label not in Node.instances
            point = np.array(line[1:3], dtype="float64")
            Node.instances[label] = point

    @staticmethod
    def from_labels(labels: Tuple[int]) -> Tuple[Tuple[float]]:
        """
        Gives the coordinates of the points

        :param labels: The desired node labels
        :type labels: Tuple[int]
        :return: A matrix of shape (n, 2)
        :rtype: Tuple[Tuple[float]]

        Example
        -------
        >>> Node.from_labels([1, 2, 3])
        ((0.0, 0.0), (1.0, 0.0), (0.0, 1.0))

        """
        return tuple(Node.instances[label] for label in labels)


class LinearSegment(ISegment):
    """
    Defines a Linear segment, that connects two points.

    The parametric space is defined as [0, 1]

    """

    def __init__(self, pointa: Tuple[float], pointb: Tuple[float]):
        self.pointa = np.array(pointa, dtype="float64")
        self.pointb = np.array(pointb, dtype="float64")

    @property
    def vector(self) -> Tuple[float]:
        """
        Gives the directional vector V = B - A

        :getter: Returns the vector V = B - A
        :type: Tuple[float]
        """
        return self.pointb - self.pointa

    def eval(self, parameters: Tuple[float]) -> Tuple[Tuple[float]]:
        return self.pointa + np.tensordot(parameters, self.vector, axes=0)

    def projection(self, point: Tuple[float]) -> float:
        vector = self.vector
        parameter = np.inner(point - self.pointa, vector)
        parameter /= np.inner(vector, vector)
        return max(0, min(1, parameter))


class Curve(LabeledTracker, ICurve):
    """
    Base class that tracks the instances
    """

    instances = OrderedDict()

    @classmethod
    def from_jordan(cls, jordan: JordanCurve) -> Curve:
        """
        Converts a jordan curve into a Curve instance

        :param jordan: A jordan curve from shapepy packaged
        :type jordan: shapepy.JordanCurve
<<<<<<< HEAD
        :return: A NurbsCurve instance
        :rtype: NurbsCurve
=======
        :return: A Curve instance
        :rtype: Curve
>>>>>>> 90a3aff9
        """
        bezier_curves = []
        for i, segment in enumerate(jordan.segments):
            knotvector = pynurbs.GeneratorKnotVector.bezier(segment.degree)
            knotvector.shift(i)
            new_bezier = pynurbs.Curve(knotvector)
            new_bezier.ctrlpoints = segment.ctrlpoints
            bezier_curves.append(new_bezier)

        curve = bezier_curves[0]
        for i in range(1, len(bezier_curves)):
            bezier = bezier_curves[i]
            curve |= bezier
        ctrlpoints = tuple(
            np.array(tuple(point), dtype="float64")
            for point in curve.ctrlpoints
        )
        return cls(curve.knotvector, ctrlpoints, weights=curve.weights)

    @classmethod
<<<<<<< HEAD
    def from_dict(cls, dictionary: Dict) -> NurbsCurve:
        degree = dictionary["degree"] if "degree" in dictionary else None
        knotvector = pynurbs.KnotVector(dictionary["knotvector"], degree)
        nurbs_curve = pynurbs.Curve(knotvector)
        if "ctrllabels" in dictionary:
            labels = tuple(dictionary["ctrllabels"])
            ctrlpoints = Node.from_labels(labels)
        else:
            ctrlpoints = dictionary["ctrlpoints"]
        nurbs_curve.ctrlpoints = np.array(ctrlpoints, dtype="float64")
        if "weights" in dictionary:
            nurbs_curve.weights = dictionary["weights"]
        return cls(nurbs_curve)

    def to_dict(self) -> Dict:
        dictionary = OrderedDict()
        dictionary["degree"] = self.internal.degree
        dictionary["knotvector"] = self.internal.knotvector
        dictionary["ctrlpoints"] = self.internal.ctrlpoints
        weights = self.internal.weights
        if weights is not None:
            dictionary["weights"] = weights
        return dictionary

    def __new__(cls, nurbs_curve: pynurbs.Curve, label: Optional[int] = None):
        if not isinstance(nurbs_curve, pynurbs.Curve):
            msg = "Invalid internal curve"
            raise TypeError(msg)
        instance = super().__new__(cls)
        instance.label = label
        instance.internal = nurbs_curve
        return instance
=======
    def from_vertices(cls, vertices: Tuple[Tuple[float]]) -> Curve:
        """
        Creates a Curve instance based on given vertices

        :param vertices: The polygon vertices
        :type vertices: tuple[tuple[float]]
        :return: A Curve instance
        :rtype: Curve
        """
        npts = len(vertices)
        ctrlpoints = np.array(vertices + [vertices[0]], dtype="float64")
        knotvector = [0] + list(range(npts + 1)) + [npts]
        knotvector = pynurbs.KnotVector(knotvector)
        return cls(knotvector, ctrlpoints)

    def __init__(
        self,
        knotvector: Tuple[float],
        ctrlpoints: Tuple[Tuple[float]],
        *,
        weights: Tuple[float] = None,
        label: Optional[int] = None,
    ):
        knotvector = pynurbs.KnotVector(knotvector)
        ctrlpoints = tuple(map(np.array, ctrlpoints))
        self.__internal = pynurbs.Curve(knotvector, ctrlpoints, weights)
        self.__dinternal = None
        self.__area = float(integral.Polynomial.curve_area(self))
        self.label = label
>>>>>>> 90a3aff9

    def eval(self, parameters: Tuple[float]) -> Tuple[Tuple[float]]:
        values = self.__internal.eval(parameters)
        return np.array(values, dtype="float64")

    def deval(self, parameters: Tuple[float]) -> Tuple[Tuple[float]]:
        values = self.__dinternal.eval(parameters)
        return np.array(values, dtype="float64")

<<<<<<< HEAD
    @property
    def internal(self) -> pynurbs.Curve:
        """
        Gives the internal pynurbs.Curve object

        :getter: Returns the curve's label
        :setter: Sets the new curve instance
        :type: compmec.pynurbs.Curve
        """
        return self.__internal

    @internal.setter
    def internal(self, new_curve: pynurbs.Curve):
        if not isinstance(new_curve, pynurbs.Curve):
            msg = "Invalid internal curve"
            raise TypeError(msg)
        self.__internal = new_curve
=======
    def __float__(self) -> float:
        return self.__area

    @property
    def knots(self) -> Tuple[float]:
        return self.__internal.knotvector.knots

    @property
    def degree(self) -> int:
        return self.__internal.knotvector.degree
>>>>>>> 90a3aff9

    def winding(self, point: Tuple[float]) -> float:
        # Verify if the point is at any vertex
        vertices = self.eval(self.knots[:-1])
        for i, vertex in enumerate(vertices):
            if np.all(point == vertex):
                vec_left = vertices[(i - 1) % len(vertices)] - point
                vec_righ = vertices[(i + 1) % len(vertices)] - point
                wind = 0.5 * np.arccos(np.inner(vec_left, vec_righ)) / np.pi
                return wind if float(self) > 0 else 1 - wind

        wind = 0
        for vertexa, vertexb in zip(vertices, np.roll(vertices, -1, axis=0)):
            sub_wind = integral.winding_number_linear(vertexa, vertexb, point)
            if abs(sub_wind) == 0.5:
                wind = 0.5
                break
            wind += sub_wind
<<<<<<< HEAD
        return wind

    def projection(self, point: Tuple[float]) -> Tuple[float]:
        return pynurbs.advanced.Projection.point_on_curve(point, self.internal)


class PolygonCurve(Curve):
    """
    A Curve that defines a polygon
    """

    def __init__(
        self, vertices: Tuple[Tuple[float]], label: Optional[int] = None
    ):
        self.label = label
        self.vertices = np.array(vertices)
        if np.all(self.vertices[0] == self.vertices[-1]):
            raise ValueError

    @property
    def knots(self) -> Tuple[float]:
        return np.arange(0, len(self.vertices) + 1, 1.0)

    @classmethod
    def from_dict(cls, dictionary: Dict) -> ICurve:
        vertices = [[1, 1], [-1, 1], [-1, -1], [1, -1]]
        return cls(vertices)

    def to_dict(self) -> Dict:
        return {}

    def eval(self, parameters):
        nvertices = len(self.vertices)
        points = []
        for parameter in parameters:
            lower = int(np.floor(parameter))
            middle = parameter - lower
            new_point = (1 - middle) * self.vertices[lower % nvertices]
            new_point += middle * self.vertices[(lower + 1) % nvertices]
            points.append(new_point)
        points = np.array(points, dtype="float64")
        return points

    def winding(self, point: Tuple[float]) -> float:
        # Verify if the point is at any vertex
        vertices = self.vertices
        nverts = len(vertices)
        for i, vertex in enumerate(vertices):
            if np.all(point == vertex):
                verta = vertices[(i - 1) % nverts]
                vertb = vertices[(i + 1) % nverts]
                wind = integral.winding_number_linear(vertb, verta, point)
                return wind

        wind = 0
        for i, vertexa in enumerate(vertices):
            vertexb = vertices[(i + 1) % nverts]
            sub_wind = integral.winding_number_linear(vertexa, vertexb, point)
            if abs(sub_wind) == 0.5:
                wind = 0.5
                break
            wind += sub_wind
        return wind

    def projection(self, point: Tuple[float]) -> Tuple[float]:
        point = np.array(point, dtype="float64")
        proj_params = []
        distances = []
        nverts = len(self.vertices)
        for i, vertexa in enumerate(self.vertices):
            vertexb = self.vertices[(i + 1) % nverts]
            segment = LinearSegment(vertexa, vertexb)
            temp_params = segment.projection(point)
            proj_point = segment.eval(temp_params)[0]
            distance = np.linalg.norm(point - proj_point)
            proj_params.append(i + temp_params[0])
            distances.append(distance)

        min_distance = min(distances)
        params = tuple(
            param
            for param, dist in zip(proj_params, distances)
            if dist == min_distance
        )
        return params
=======
        if float(self) > 0:
            return wind
        return 0 if wind == -1 else 1 - wind

    def __invert__(self):
        internal = self.__internal
        knotvector = internal.knotvector
        minknot, maxknot = min(knotvector), max(knotvector)
        knotvector = [minknot + maxknot - knot for knot in knotvector[::-1]]
        ctrlpoints = tuple(internal.ctrlpoints[::-1])
        if internal.weights is None:
            weights = None
        else:
            weights = internal.weights[::-1]
        return self.__class__(knotvector, ctrlpoints, weights=weights)
>>>>>>> 90a3aff9
<|MERGE_RESOLUTION|>--- conflicted
+++ resolved
@@ -115,13 +115,8 @@
 
         :param jordan: A jordan curve from shapepy packaged
         :type jordan: shapepy.JordanCurve
-<<<<<<< HEAD
-        :return: A NurbsCurve instance
-        :rtype: NurbsCurve
-=======
         :return: A Curve instance
         :rtype: Curve
->>>>>>> 90a3aff9
         """
         bezier_curves = []
         for i, segment in enumerate(jordan.segments):
@@ -142,40 +137,6 @@
         return cls(curve.knotvector, ctrlpoints, weights=curve.weights)
 
     @classmethod
-<<<<<<< HEAD
-    def from_dict(cls, dictionary: Dict) -> NurbsCurve:
-        degree = dictionary["degree"] if "degree" in dictionary else None
-        knotvector = pynurbs.KnotVector(dictionary["knotvector"], degree)
-        nurbs_curve = pynurbs.Curve(knotvector)
-        if "ctrllabels" in dictionary:
-            labels = tuple(dictionary["ctrllabels"])
-            ctrlpoints = Node.from_labels(labels)
-        else:
-            ctrlpoints = dictionary["ctrlpoints"]
-        nurbs_curve.ctrlpoints = np.array(ctrlpoints, dtype="float64")
-        if "weights" in dictionary:
-            nurbs_curve.weights = dictionary["weights"]
-        return cls(nurbs_curve)
-
-    def to_dict(self) -> Dict:
-        dictionary = OrderedDict()
-        dictionary["degree"] = self.internal.degree
-        dictionary["knotvector"] = self.internal.knotvector
-        dictionary["ctrlpoints"] = self.internal.ctrlpoints
-        weights = self.internal.weights
-        if weights is not None:
-            dictionary["weights"] = weights
-        return dictionary
-
-    def __new__(cls, nurbs_curve: pynurbs.Curve, label: Optional[int] = None):
-        if not isinstance(nurbs_curve, pynurbs.Curve):
-            msg = "Invalid internal curve"
-            raise TypeError(msg)
-        instance = super().__new__(cls)
-        instance.label = label
-        instance.internal = nurbs_curve
-        return instance
-=======
     def from_vertices(cls, vertices: Tuple[Tuple[float]]) -> Curve:
         """
         Creates a Curve instance based on given vertices
@@ -205,7 +166,6 @@
         self.__dinternal = None
         self.__area = float(integral.Polynomial.curve_area(self))
         self.label = label
->>>>>>> 90a3aff9
 
     def eval(self, parameters: Tuple[float]) -> Tuple[Tuple[float]]:
         values = self.__internal.eval(parameters)
@@ -215,25 +175,6 @@
         values = self.__dinternal.eval(parameters)
         return np.array(values, dtype="float64")
 
-<<<<<<< HEAD
-    @property
-    def internal(self) -> pynurbs.Curve:
-        """
-        Gives the internal pynurbs.Curve object
-
-        :getter: Returns the curve's label
-        :setter: Sets the new curve instance
-        :type: compmec.pynurbs.Curve
-        """
-        return self.__internal
-
-    @internal.setter
-    def internal(self, new_curve: pynurbs.Curve):
-        if not isinstance(new_curve, pynurbs.Curve):
-            msg = "Invalid internal curve"
-            raise TypeError(msg)
-        self.__internal = new_curve
-=======
     def __float__(self) -> float:
         return self.__area
 
@@ -244,7 +185,6 @@
     @property
     def degree(self) -> int:
         return self.__internal.knotvector.degree
->>>>>>> 90a3aff9
 
     def winding(self, point: Tuple[float]) -> float:
         # Verify if the point is at any vertex
@@ -263,93 +203,6 @@
                 wind = 0.5
                 break
             wind += sub_wind
-<<<<<<< HEAD
-        return wind
-
-    def projection(self, point: Tuple[float]) -> Tuple[float]:
-        return pynurbs.advanced.Projection.point_on_curve(point, self.internal)
-
-
-class PolygonCurve(Curve):
-    """
-    A Curve that defines a polygon
-    """
-
-    def __init__(
-        self, vertices: Tuple[Tuple[float]], label: Optional[int] = None
-    ):
-        self.label = label
-        self.vertices = np.array(vertices)
-        if np.all(self.vertices[0] == self.vertices[-1]):
-            raise ValueError
-
-    @property
-    def knots(self) -> Tuple[float]:
-        return np.arange(0, len(self.vertices) + 1, 1.0)
-
-    @classmethod
-    def from_dict(cls, dictionary: Dict) -> ICurve:
-        vertices = [[1, 1], [-1, 1], [-1, -1], [1, -1]]
-        return cls(vertices)
-
-    def to_dict(self) -> Dict:
-        return {}
-
-    def eval(self, parameters):
-        nvertices = len(self.vertices)
-        points = []
-        for parameter in parameters:
-            lower = int(np.floor(parameter))
-            middle = parameter - lower
-            new_point = (1 - middle) * self.vertices[lower % nvertices]
-            new_point += middle * self.vertices[(lower + 1) % nvertices]
-            points.append(new_point)
-        points = np.array(points, dtype="float64")
-        return points
-
-    def winding(self, point: Tuple[float]) -> float:
-        # Verify if the point is at any vertex
-        vertices = self.vertices
-        nverts = len(vertices)
-        for i, vertex in enumerate(vertices):
-            if np.all(point == vertex):
-                verta = vertices[(i - 1) % nverts]
-                vertb = vertices[(i + 1) % nverts]
-                wind = integral.winding_number_linear(vertb, verta, point)
-                return wind
-
-        wind = 0
-        for i, vertexa in enumerate(vertices):
-            vertexb = vertices[(i + 1) % nverts]
-            sub_wind = integral.winding_number_linear(vertexa, vertexb, point)
-            if abs(sub_wind) == 0.5:
-                wind = 0.5
-                break
-            wind += sub_wind
-        return wind
-
-    def projection(self, point: Tuple[float]) -> Tuple[float]:
-        point = np.array(point, dtype="float64")
-        proj_params = []
-        distances = []
-        nverts = len(self.vertices)
-        for i, vertexa in enumerate(self.vertices):
-            vertexb = self.vertices[(i + 1) % nverts]
-            segment = LinearSegment(vertexa, vertexb)
-            temp_params = segment.projection(point)
-            proj_point = segment.eval(temp_params)[0]
-            distance = np.linalg.norm(point - proj_point)
-            proj_params.append(i + temp_params[0])
-            distances.append(distance)
-
-        min_distance = min(distances)
-        params = tuple(
-            param
-            for param, dist in zip(proj_params, distances)
-            if dist == min_distance
-        )
-        return params
-=======
         if float(self) > 0:
             return wind
         return 0 if wind == -1 else 1 - wind
@@ -364,5 +217,4 @@
             weights = None
         else:
             weights = internal.weights[::-1]
-        return self.__class__(knotvector, ctrlpoints, weights=weights)
->>>>>>> 90a3aff9
+        return self.__class__(knotvector, ctrlpoints, weights=weights)