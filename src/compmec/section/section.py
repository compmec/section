"""
This file contains the principal class of this packaged, called "Section"
It uses all the other files to compute geometric properties, torsional
constant, torsion and shear center and others.


"""

from __future__ import annotations

from collections import OrderedDict
from typing import Iterable, Optional, Tuple, Union

import numpy as np
<<<<<<< HEAD
from shapepy.shape import DefinedShape
=======
from shapepy.shape import DefinedShape, DisjointShape
>>>>>>> 90a3aff9

from .abcs import ISection, NamedTracker
from .curve import Curve
from .field import ChargedField
from .geometry import Geometry
from .integral import Polynomial
from .material import Material


class BaseSection(ISection, NamedTracker):
    """
    BaseSection class that is the base for others section classes

    Basicaly this class is responsible to construct the initial section,
    verifying if the inputs are correct, and generate getter only properties
    such as 'curves', 'geomlabels' and 'materials'.
    """

    instances = OrderedDict()

    def __init__(
        self,
        geometries: Union[str, Geometry, Tuple[Union[str, Geometry]]],
        materials: Union[str, Material, Tuple[Union[str, Material]]],
        *,
        name: Optional[str] = None,
    ):
        if isinstance(geometries, (str, Geometry)):
            geometries = [geometries]
        else:
            geometries = list(geometries)
        if isinstance(materials, (str, Material)):
            materials = [materials]
        else:
            materials = list(materials)
        for i, geometry in enumerate(geometries):
            if isinstance(geometry, Geometry):
                continue
            if not isinstance(geometry, str):
                raise NotImplementedError
            if geometry not in Geometry.instances:
                raise NotImplementedError
            geometries[i] = Geometry.instances[geometry]
        for i, material in enumerate(materials):
            if isinstance(material, Material):
                continue
            if not isinstance(material, str):
                raise NotImplementedError
            if material not in Material.instances:
                raise NotImplementedError
            materials[i] = Material.instances[material]
        self.name = name
        self.__geometries = tuple(geometries)
        self.__materials = tuple(materials)

    @property
    def geometries(self) -> Iterable[Geometry]:
        """
        Geometric curves labels that defines shapes

        :getter: Returns the curve labels
        :type: Tuple[Tuple[int]]
        """
        return self.__geometries

    @property
    def materials(self) -> Iterable[Material]:
        """
        Used materials for every shape

        :getter: Returns the used materials, in the shapes' order
        :type: Tuple[Material]
        """
        return self.__materials

    @classmethod
    def from_shapes(
        cls,
        shapes: Union[DefinedShape, Tuple[DefinedShape]],
        materials: Union[Material, Tuple[Material]],
    ) -> BaseSection:
        """
        Creates an Section instance based on given shapes and materials
        It's used along the shapepy packaged

        :param name: The section's name, defaults to "custom-section"
        :type name: str, optional
        :return: The dictionary ready to be saved in JSON file
        :rtype: Dict[str, Any]
        """
        if isinstance(shapes, DefinedShape):
            shapes = [shapes]
        if isinstance(materials, Material):
            materials = [materials]
        geome_names = []
        mater_names = []
        for shape, material in zip(shapes, materials):
            if not isinstance(shape, DisjointShape):
                geometrie = Geometry.from_shape(shape)
                geome_names.append(geometrie.name)
                mater_names.append(material.name)
                continue
            for subshape in shape.subshapes:
                geometrie = Geometry.from_shape(subshape)
                geome_names.append(geometrie.name)
                mater_names.append(material.name)
        return cls(geome_names, mater_names)


class GeometricSection(BaseSection):
    """
    GeometricSection's class

    """

    def __init__(
        self,
        geome_names: Tuple[Geometry],
        mater_names: Tuple[Material],
    ):
        super().__init__(geome_names, mater_names)
        self.__geomintegs = None

    def __compute_geomintegs(self):
        """
        Compute the geometric integrals over the domain
        creating the object __geomintegs
        """
        integrals = {}
        all_labels = set()
        for geometry in self.geometries:
            all_labels |= set(map(abs, geometry.labels))
        for label in all_labels:
            curve = Curve.instances[label]
            integrals[label] = Polynomial.adaptative(curve)

        geomintegs = np.zeros(10, dtype="float64")
        for geometry in self.geometries:
            for label in geometry.labels:
                signal = 1 if label > 0 else -1
                geomintegs += signal * integrals[abs(label)]
        self.__geomintegs = geomintegs

    def area(self) -> float:
        if self.__geomintegs is None:
            self.__compute_geomintegs()
        return self.__geomintegs[0]

    def first_moment(self) -> Tuple[float]:
        if self.__geomintegs is None:
            self.__compute_geomintegs()
        iqx, iqy = self.__geomintegs[1:3]
        return iqx, iqy

    def second_moment(self, center: Tuple[float] = (0, 0)) -> Tuple[float]:
        if self.__geomintegs is None:
            self.__compute_geomintegs()
        area = self.area()
        ixx, ixy, iyy = self.__geomintegs[3:6]
        ixx -= area * center[1] ** 2
        ixy -= area * center[0] * center[1]
        iyy -= area * center[0] ** 2
        return ixx, ixy, iyy

    def third_moment(self, center: Tuple[float] = (0, 0)) -> Tuple[float]:
        if self.__geomintegs is None:
            self.__compute_geomintegs()
        area = self.area()
        ixxx, ixxy, ixyy, iyyy = self.__geomintegs[6:10]
        ixxx -= area * center[1] ** 3
        ixxy -= area * center[0] * center[1] ** 2
        ixyy -= area * center[0] ** 2 * center[1]
        iyyy -= area * center[0] ** 3
        return ixxx, ixxy, ixyy, iyyy

    def geometric_center(self) -> Tuple[float]:
        iqx, iqy = self.first_moment()
        area = self.area()
        return iqx / area, iqy / area

    def bending_center(self) -> Tuple[float]:
        return self.geometric_center()

    def gyradius(self) -> Tuple[float]:
        area = self.area()
        ixx, _, iyy = self.second_moment()
        return np.sqrt(iyy / area), np.sqrt(ixx / area)

    def charged_field(self) -> ChargedField:
        return ChargedField(self)


class Section(GeometricSection):
    """
    Section's class

    """

    def torsion_center(self) -> Tuple[float]:
        return (0, 0)

    def torsion_constant(self) -> float:
        return 0

    def shear_center(self) -> Tuple[float]:
        return (0, 0)<|MERGE_RESOLUTION|>--- conflicted
+++ resolved
@@ -12,11 +12,7 @@
 from typing import Iterable, Optional, Tuple, Union
 
 import numpy as np
-<<<<<<< HEAD
-from shapepy.shape import DefinedShape
-=======
 from shapepy.shape import DefinedShape, DisjointShape
->>>>>>> 90a3aff9
 
 from .abcs import ISection, NamedTracker
 from .curve import Curve
